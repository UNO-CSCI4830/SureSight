import React from 'react';
import { render, screen, waitFor } from '@testing-library/react';
import userEvent from '@testing-library/user-event';

<<<<<<< HEAD
// Define mocks before importing the component
const mockGetUser = jest.fn();
const mockFrom = jest.fn();
const mockUpdate = jest.fn();
const mockEq = jest.fn();
const mockChannel = jest.fn();
const mockRemoveChannel = jest.fn();

// Mock the module before importing the component
=======
// Mock supabase client
>>>>>>> 2558a039
jest.mock('../../utils/supabaseClient', () => ({
  supabase: {
    auth: {
      getUser: jest.fn().mockResolvedValue({
        data: { 
          user: {
            id: 'test-user-id',
            email: 'test@example.com'
          }
        },
        error: null
      }),
      onAuthStateChange: jest.fn(() => ({
        data: {
          subscription: { unsubscribe: jest.fn() }
        }
      }))
    },
    from: jest.fn(() => ({
      update: jest.fn(() => ({
        eq: jest.fn(() => Promise.resolve({ error: null }))
      })),
      select: jest.fn().mockReturnThis(),
      eq: jest.fn().mockReturnThis(),
      maybeSingle: jest.fn().mockResolvedValue({ data: null, error: null })
    })),
    channel: jest.fn(() => ({
      on: jest.fn().mockReturnThis(),
      subscribe: jest.fn(callback => {
        callback('SUBSCRIBED');
        return Promise.resolve();
      })
    })),
    removeChannel: jest.fn()
  }
}));

// Now import the component after mocking
import NotificationsPage from '../../pages/notifications';

// Mock fetch for API calls
global.fetch = jest.fn(() =>
  Promise.resolve({
    ok: true,
    json: () => Promise.resolve([
      {
        id: 'msg-1',
        sender_id: 'user-123',
        receiver_id: 'test-user-id',
        content: 'Hello from another user!',
        is_read: false,
        created_at: '2025-04-29T12:00:00Z',
      },
    ]),
  })
) as jest.Mock;

// Mock next/router
jest.mock('next/router', () => ({
  useRouter: () => ({ push: jest.fn(), query: {} }),
}));

// Mock AuthGuard and Layout
jest.mock('../../components/auth/AuthGuard', () => ({
  __esModule: true,
  default: ({ children }) => <div data-testid="auth-guard">{children}</div>
}));

jest.mock('../../components/layout/Layout', () => ({
  __esModule: true,
  default: ({ children }) => <div data-testid="layout">{children}</div>
}));

describe('Notifications Page', () => {
  beforeEach(() => {
    jest.clearAllMocks();
  });

  test('renders loading and then displays messages', async () => {
    render(<NotificationsPage />);

    expect(screen.getByText(/loading messages/i)).toBeInTheDocument();

    await waitFor(() => {
      expect(screen.getByText(/from: user-123/i)).toBeInTheDocument();
      expect(screen.getByText(/hello from another user!/i)).toBeInTheDocument();
    });
  });

  test('handles mark as read', async () => {
    const user = userEvent.setup();
    render(<NotificationsPage />);

    await waitFor(() => {
      expect(screen.getByText(/mark as read/i)).toBeInTheDocument();
    });

    const button = screen.getByText(/mark as read/i);
    await user.click(button);

    // Success is implied if no errors are thrown
    expect(screen.queryByText(/error marking message as read/i)).not.toBeInTheDocument();
  });

  test('displays error from API', async () => {
    (global.fetch as jest.Mock).mockResolvedValueOnce({
      ok: false,
      status: 500,
      json: () => Promise.resolve({ error: 'Fetch failed' }),
    });

    render(<NotificationsPage />);

    await waitFor(() => {
      expect(screen.getByText(/fetch failed/i)).toBeInTheDocument();
    });
  });

  test('displays empty message state', async () => {
    (global.fetch as jest.Mock).mockResolvedValueOnce({
      ok: true,
      json: () => Promise.resolve([]),
    });

    render(<NotificationsPage />);

    await waitFor(() => {
      expect(screen.getByText(/no messages yet/i)).toBeInTheDocument();
    });
  });
});<|MERGE_RESOLUTION|>--- conflicted
+++ resolved
@@ -2,19 +2,9 @@
 import { render, screen, waitFor } from '@testing-library/react';
 import userEvent from '@testing-library/user-event';
 
-<<<<<<< HEAD
-// Define mocks before importing the component
-const mockGetUser = jest.fn();
-const mockFrom = jest.fn();
-const mockUpdate = jest.fn();
-const mockEq = jest.fn();
-const mockChannel = jest.fn();
-const mockRemoveChannel = jest.fn();
 
-// Mock the module before importing the component
-=======
 // Mock supabase client
->>>>>>> 2558a039
+
 jest.mock('../../utils/supabaseClient', () => ({
   supabase: {
     auth: {
