--- conflicted
+++ resolved
@@ -28,22 +28,6 @@
       document.removeEventListener('mousedown', handleClickOutside);
     };
   }, []);
-<<<<<<< HEAD
-  
-  //Fetch notifications
-  useEffect(() => {
-    const fetchUnreadNotifications = async () => {
-      if (!isLoggedIn) return;
-      try {
-        const res = await fetch('/api/notifications');
-        const data = await res.json();
-        setUnreadCount(data.count || 0);
-      } catch (error) {
-        console.error('Failed to retrieve notifications:', error);
-      }
-    };
-
-=======
   const [error, setError] = useState<string | null>(null);
   //Fetch notifications
   useEffect(() => {
@@ -60,7 +44,6 @@
     setError('Failed to fetch notifications. Please try again later.');
   }
 };
->>>>>>> 4705a4c8
     fetchUnreadNotifications();
   }, [isLoggedIn]);
 
@@ -136,16 +119,10 @@
                       <Icon name="home" />
                       Dashboard
                       {unreadCount> 0 && (
-<<<<<<< HEAD
-                      <span className= "ml-1 text-xs font-semibolg bg-red-500 text-white px-1.5 py-0.5 rounded-full">
-                        {unreadCount}
-                      </span>
-=======
                         <span className= "ml-1 text-xs font-semibolg bg-red-500 text-white px-1.5 py-0.5 rounded-full">
                         {unreadCount}
                       </span>
                        )} 
->>>>>>> 4705a4c8
                     </Link>
                   </li>
                   {/* Conditional menu items based on user role */}
