# SureSight: A Roofing & Siding Damage Assessment Application
An app to streamline the process of identifying and reporting roofing and siding damage, ultimately helping homeowners, contractors, and insurance adjusters!

## Overview
**SureSight** is a user-friendly tool that leverages FAST API and **Artificial Intelligence (AI)** to assist homeowners, contractors, and insurance adjusters evaluate damage caused by severe weather events. The application simplifies inspection by providing automated damage detection, classification, and cost estimation.

## Problem Statement
Severe weather conditions, such as hailstorms, hurricanes, and strong winds, frequently damage roofing and siding. Current assessment methods rely on manual inspections, which can be time-consuming, costly, and prone to human error. Additionally, existing solutions often lack accessibility, accuracy, and integration with modern technologies.

Key challenges include:
- Homeowners struggling to assess damage accurately, leading to delays in repairs.
- Contractors manually documenting damage, resulting in inefficiencies.
- Insurance adjusters require standardized and precise reports to process claims.

## Solution
This application provides a **smart, AI-driven** approach to damage assessment, streamlining the process through:
- **AI-powered image recognition** to identify and classify damage severity.
- **Automated cost estimation** based on material type, damage extent, and local repair rates.
- **Standardized report generation** to assist insurance claims and contractor assessments.

## Features
- 📸 **Automated Damage Detection** – Upload images of roofing and siding for instant analysis.
- 🔍 **AI-Powered Severity Classification** – Distinguish between superficial and structural damage.
- 💰 **Cost Estimation** – Calculate repair costs based on local market rates.
- 📑 **Standardized Reports** – Generate professional assessment reports for contractors and insurers.
- ☁️ **Cloud Storage Integration** – Securely store assessments and retrieve them anytime.

## Target Users
- **Homeowners** – Quickly assess damage and obtain repair estimates.
- **Contractors** – Improve efficiency in damage documentation and quoting.
- **Insurance Adjusters** – Streamline claim processing with standardized reports.

## Technology Stack **Placeholders**
| Component     | Technology |
|--------------|------------|
| **Frontend** | Next.js, Tailwind CSS |
| **Backend** | Fast API, Pydantic |
| **Machine Learning** | TensorFlow Lite |
<<<<<<< HEAD
| **Augmented Reality** | AR.js |
| **Database** | PostgreSQL (Supabase), Firebase |
| **Hosting** | Supabase, Vercel |
=======
| **Database** | PostgreSQL, Firebase (Authentication) |
| **Containerization** | Docker |
| **Hosting** | TBD
>>>>>>> ebcfb2df

## Installation & Setup

## Deployment

## Future enhancements

## Contributors

- [Austin Lukowski](https://github.com/Lownickle)
- [Isaiah Jacobsen](https://github.com/J-Isaiah)
- [Samuel Escamilla](https://github.com/sescamilla23)
- [Scott  Faust](https://github.com/DrFaustest)
- [Sebastian Gomez-Duranona](https://github.com/SebasDuranona)
- [Zane Eggleston](https://github.com/zeggleston405)

## Data Contributors 
- Papio Exteriors
- Titan Exteriors

## License
This project is licensed under the MIT License.<|MERGE_RESOLUTION|>--- conflicted
+++ resolved
@@ -36,15 +36,9 @@
 | **Frontend** | Next.js, Tailwind CSS |
 | **Backend** | Fast API, Pydantic |
 | **Machine Learning** | TensorFlow Lite |
-<<<<<<< HEAD
-| **Augmented Reality** | AR.js |
-| **Database** | PostgreSQL (Supabase), Firebase |
-| **Hosting** | Supabase, Vercel |
-=======
 | **Database** | PostgreSQL, Firebase (Authentication) |
 | **Containerization** | Docker |
 | **Hosting** | TBD
->>>>>>> ebcfb2df
 
 ## Installation & Setup
 
