@tailwind base;
@tailwind components;
@tailwind utilities;
<<<<<<< HEAD


body {
  margin: 0;
  font-family: Arial, sans-serif;
  background-color: #f9f9f9;
  color: #333;
  display: flex;
  flex-direction: column;
  align-items: center;
  justify-content: center;
  min-height: 100vh;
}

header {
  text-align: center;
  margin-bottom: 20px;
}

header h1 {
  font-size: 2.5rem;
  color: #007bff;
}

header h3 {
  font-size: 1.2rem;
  color: #555;
}
=======
>>>>>>> 0ab4cc41

/* Custom base styles that extend Tailwind */
@layer base {
  html {
    scroll-behavior: smooth;
  }
  
  body {
    @apply bg-gray-50 text-gray-800 font-sans;
  }

  h1, h2, h3, h4, h5, h6 {
    @apply font-display font-medium;
  }
  
  h1 {
    @apply text-3xl md:text-4xl text-primary-600;
  }
  
  h2 {
    @apply text-2xl md:text-3xl text-primary-500;
  }
  
  h3 {
    @apply text-xl md:text-2xl text-gray-700;
  }
}

@layer components {
  .btn {
    @apply px-4 py-2 rounded-md font-medium transition-all duration-200 focus:outline-none focus:ring-2 focus:ring-offset-2;
  }
  
  .btn-primary {
    @apply btn bg-primary-500 text-white hover:bg-primary-600 focus:ring-primary-500;
  }
  
  .btn-secondary {
    @apply btn bg-secondary-500 text-white hover:bg-secondary-600 focus:ring-secondary-500;
  }
  
  .btn-outline {
    @apply btn border border-gray-300 hover:bg-gray-100 focus:ring-gray-400;
  }
  
  .card {
    @apply bg-white rounded-xl shadow-card p-6 transition-shadow duration-200;
  }
  
  .card:hover {
    @apply shadow-hover;
  }
  
  .form-input {
    @apply w-full px-3 py-2 border border-gray-300 rounded-md focus:outline-none focus:ring-2 focus:ring-primary-400 focus:border-primary-400;
  }
  
  /* Nav styles */
  .nav-bar {
    @apply fixed top-0 left-0 w-full flex justify-between items-center px-4 py-3 bg-white shadow-sm z-50;
  }
  
  .logo {
    @apply text-xl font-bold text-primary-500;
  }
  
  .logo a {
    @apply no-underline transition-colors duration-200 hover:text-primary-600;
  }
  
  .hamburger-menu {
    @apply relative;
  }
  
  .hamburger-button {
    @apply bg-transparent border-none cursor-pointer p-1 rounded-md transition-colors duration-200 hover:bg-gray-100;
  }
  
  .hamburger-line {
    @apply w-6 h-0.5 bg-gray-700 my-1 rounded-full transition-all duration-200;
  }
  
  .dropdown-menu {
    @apply absolute right-0 top-12 bg-white border border-gray-200 rounded-xl shadow-lg z-50 min-w-[180px] overflow-hidden;
  }
  
  .menu-list {
    @apply list-none p-0 m-0;
  }
  
  .menu-item {
    @apply p-3 cursor-pointer hover:bg-gray-50 transition-colors duration-150 text-gray-700;
  }
  
  .menu-item a {
    @apply no-underline text-inherit block w-full;
  }
  
  .menu-item-border {
    @apply border-b border-gray-100;
  }
}<|MERGE_RESOLUTION|>--- conflicted
+++ resolved
@@ -1,37 +1,6 @@
 @tailwind base;
 @tailwind components;
 @tailwind utilities;
-<<<<<<< HEAD
-
-
-body {
-  margin: 0;
-  font-family: Arial, sans-serif;
-  background-color: #f9f9f9;
-  color: #333;
-  display: flex;
-  flex-direction: column;
-  align-items: center;
-  justify-content: center;
-  min-height: 100vh;
-}
-
-header {
-  text-align: center;
-  margin-bottom: 20px;
-}
-
-header h1 {
-  font-size: 2.5rem;
-  color: #007bff;
-}
-
-header h3 {
-  font-size: 1.2rem;
-  color: #555;
-}
-=======
->>>>>>> 0ab4cc41
 
 /* Custom base styles that extend Tailwind */
 @layer base {
