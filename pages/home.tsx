<<<<<<< HEAD
import Footer from "../components/layout/Footer";
import NavBar from "../components/layout/NavBar";
=======
import Footer from "@/components/footer";
import NavBar from "@/components/layout/NavBar";
>>>>>>> 4705a4c8

const Home = () => {
  return (
    <div className="w-screen min-h-screen bg-primary" data-theme='night'>
      <NavBar />
      <div className="p-6">
        <p className="text-lg">Page content goes here</p>
        
      </div>
      <div className="justify-end"><Footer /></div>

    </div>
  );
};

export default Home;<|MERGE_RESOLUTION|>--- conflicted
+++ resolved
@@ -1,10 +1,5 @@
-<<<<<<< HEAD
-import Footer from "../components/layout/Footer";
-import NavBar from "../components/layout/NavBar";
-=======
 import Footer from "@/components/footer";
 import NavBar from "@/components/layout/NavBar";
->>>>>>> 4705a4c8
 
 const Home = () => {
   return (
