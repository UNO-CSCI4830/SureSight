import React, { useState, useEffect } from "react";
import { supabase } from "../utils/supabaseClient";
import Layout from "../components/layout/Layout";
import { FormInput } from "../components/ui";

const ForgotPassword: React.FC = () => {
  const [email, setEmail] = useState("");
  const [message, setMessage] = useState<{
    text: string;
    type: "success" | "error" | "info";
  } | null>(null);
  const [isLoading, setIsLoading] = useState(false);

  const handleForgotPassword = async (
    event: React.FormEvent<HTMLFormElement>
  ) => {
    event.preventDefault();
    setMessage(null);
    setIsLoading(true);

    const { error } = await supabase.auth.resetPasswordForEmail(email, {
      redirectTo: `${process.env.NEXT_PUBLIC_SITE_URL}/updatepassword`, // Email link sends to update password
    });

    if (error) {
      setMessage({ text: error.message, type: "error" });
    } else {
      setMessage({
        text: "Password reset email sent! Check your inbox.",
        type: "success",
      });
    }

    setIsLoading(false);
  };

  const getMessageClass = () => {
    if (!message) return "";

    switch (message.type) {
      case "success":
        return "bg-green-50 text-green-800 border-green-200";
      case "error":
        return "bg-red-50 text-red-800 border-red-200";
      case "info":
      default:
        return "bg-blue-50 text-blue-800 border-blue-200";
    }
  };

<<<<<<< HEAD
  return (
    <Layout title="Forgot Password | SureSight">
      <div className="max-w-md mx-auto w-full">
        <div className="text-center mb-8">
          <h1 className="text-3xl font-bold text-gray-900">Forgot Password</h1>
        </div>

        <div className="card">
          {message && (
            <div className={`mb-6 p-3 rounded-md border ${getMessageClass()}`}>
              <p className="text-sm">{message.text}</p>
            </div>
          )}

          <form onSubmit={handleForgotPassword} className="space-y-6">
            <FormInput
              type="email"
              id="email"
              name="email"
              value={email}
              onChange={(e) => setEmail(e.target.value)}
              required
              placeholder="your-email@example.com"
            />
            <button
              type="submit"
              disabled={isLoading}
              className="btn-primary w-full"
            >
              {isLoading ? "Sending..." : "Send Reset Email"}
            </button>
          </form>
        </div>
=======
return (
  <Layout title="Forgot Password | SureSight">
    <div className="max-w-md mx-auto w-full mt-10">
      <div className="text-center mb-8">
        <h1 className="text-3xl font-bold text-gray-900">Forgot Password</h1>
      </div>
        
      <div className="card">
        {message && (
          <div className={`mb-6 p-3 rounded-md border ${getMessageClass()}`}>
            <p className="text-sm">{message.text}</p>
          </div>
        )}

        <form onSubmit={handleForgotPassword} className="space-y-6">
          <FormInput
            type="email"
            id="email"
            name="email"
            value={email}
            onChange={(e) => setEmail(e.target.value)}
            required
            placeholder="your-email@example.com"
            inputClassName='bg-white text-gray-900'
          />
          <button
            type="submit"
            disabled={isLoading}
            className="btn-primary w-full"
          > 
            {isLoading ? 'Sending...' : 'Send Reset Email'}
          </button>
        </form>
>>>>>>> df5a7ca7
      </div>
    </Layout>
  );
};

export default ForgotPassword;<|MERGE_RESOLUTION|>--- conflicted
+++ resolved
@@ -48,10 +48,9 @@
     }
   };
 
-<<<<<<< HEAD
   return (
     <Layout title="Forgot Password | SureSight">
-      <div className="max-w-md mx-auto w-full">
+      <div className="max-w-md mx-auto w-full mt-10">
         <div className="text-center mb-8">
           <h1 className="text-3xl font-bold text-gray-900">Forgot Password</h1>
         </div>
@@ -72,6 +71,7 @@
               onChange={(e) => setEmail(e.target.value)}
               required
               placeholder="your-email@example.com"
+              inputClassName="bg-white text-gray-900"
             />
             <button
               type="submit"
@@ -82,41 +82,6 @@
             </button>
           </form>
         </div>
-=======
-return (
-  <Layout title="Forgot Password | SureSight">
-    <div className="max-w-md mx-auto w-full mt-10">
-      <div className="text-center mb-8">
-        <h1 className="text-3xl font-bold text-gray-900">Forgot Password</h1>
-      </div>
-        
-      <div className="card">
-        {message && (
-          <div className={`mb-6 p-3 rounded-md border ${getMessageClass()}`}>
-            <p className="text-sm">{message.text}</p>
-          </div>
-        )}
-
-        <form onSubmit={handleForgotPassword} className="space-y-6">
-          <FormInput
-            type="email"
-            id="email"
-            name="email"
-            value={email}
-            onChange={(e) => setEmail(e.target.value)}
-            required
-            placeholder="your-email@example.com"
-            inputClassName='bg-white text-gray-900'
-          />
-          <button
-            type="submit"
-            disabled={isLoading}
-            className="btn-primary w-full"
-          > 
-            {isLoading ? 'Sending...' : 'Send Reset Email'}
-          </button>
-        </form>
->>>>>>> df5a7ca7
       </div>
     </Layout>
   );
